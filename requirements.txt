--- conflicted
+++ resolved
@@ -63,11 +63,7 @@
 polygon-api-client==1.14.3
 
 # Formatting and Linting
-<<<<<<< HEAD
-black==24.10.0
-=======
 ruff==0.9.2
 
 # Pre-commit Hooks
-pre-commit==4.1.0
->>>>>>> 3736ccea
+pre-commit==4.1.0